# How to eat TensorFlow2 in 30 days ?🔥🔥

快速切换至[中文版](https://github.com/lyhue1991/eat_tensorflow2_in_30_days/tree/master) 🎈

<<<<<<< HEAD
📚 URL to gitbook： https://lyhue1991.github.io/eat_tensorflow2_in_30_days
=======
English version🔥 is [HERE](https://github.com/lyhue1991/eat_tensorflow2_in_30_days/tree/english).

Translation in progress. Looking forward to your contribution. 翻译进行中，欢迎你的加入和参与。
>>>>>>> 00883e80

🚀 URL to github repo：https://github.com/lyhue1991/eat_tensorflow2_in_30_days


### 1. TensorFlow2 🍎 or Pytorch🔥

TL; DR

**For the engineers, priority goes to TensorFlow2.**

**For the students and researchers，first choice should be Pytorch.**

**The best way is to master both of them if having sufficient time.**


Reasons:

* 1. **Model implementation is the most important in the industry. Only deployment ONLY supports tensorflow models （not Pytorch） for the majority of the domestic enterprises (in China).** What's more, the industry prefers the models with higher availability; in most cases, they use well-validated modeling architectures with the minimized requirements of adjustment.


* 2. **Fast iterative development and publication is the most important for the researchers since they need to test a lot of new models. Pytorch has advantages in accessing and debugging comparing with TensorFlow2.** Pytorch is most frequently used in academy since 2019 with a large amount of the cutting-edge results.


* 3. Overall, TensorFlow2 and Pytorch is quite similar in programming nowadays, so mastering one helps learning the other. Mastering both framework provides you a lot more open-sourced models and helps you switching between them.

```python

```

### 2. Keras🍏 and tf.keras 🍎

TL; DR

**Keras will be discontinued in development after version 2.3.0, so use tf.keras.**


Keras is a high-level API for the deep learning frameworks. It help the users to define and training DL networks with a more intuitive way.

The Keras libraries installed by pip implement this high-level API for the backends in tensorflow, theano, CNTK, etc.

tf.keras is the high-level API just for Tensorflow, which is based on low-level APIs in Tensorflow.

Most but not all of the functions in tf.keras are the same for those in Keras (which is compatible to many kinds of backend). tf.keras has a tighter combination to TensorFlow comparing to Keras.

Keras will not update after version 2.3.0 after being acquired by Google; thus the users should use tr.keras from now on, instead of using Keras installed by pip.

```python

```

### 3. Readers 👼: Before you read this book📖


**It is suggested that the readers have foundamental knowledges of machine/deep learning and experience of modeling using Keras or TensorFlow 1.0.**

**For those who have zero experience of machine/deep learning, it is strongly suggested to refer to ["Deep Learning with Python"](https://www.amazon.com/Deep-Learning-Python-Francois-Chollet/dp/1617294438/ref=sr_1_1?dchild=1&keywords=Deep+Learning+with+Python&qid=1586194568&sr=8-1) along with reading this book.**

["Deep Learning with Python"](https://www.amazon.com/Deep-Learning-Python-Francois-Chollet/dp/1617294438/ref=sr_1_1?dchild=1&keywords=Deep+Learning+with+Python&qid=1586194568&sr=8-1) is written by François Chollet, the inventor of Keras. This book is based on Keras and has no machine learning related prerequisites to the reader.

"Deep Learning with Python" is easy to understand as it uses various example to demonstrate. **No mathematical equation is in this book since it focuses on cultivating the intuitive to the deep learning.**

The Chinese version of this book could be downloaded here：https://pan.baidu.com/s/1-4q6VjLTb3ZxcefyNCbjSA password：wtzo 


```python

```

### 4. Writing style 🍉


**This is a introduction reference book which is extremely friendly to human being. The lowest goal of the authors is to avoid giving up due to the difficulties, while "Don't let the readers think" is the highest target.**

This book is mainly based on the official documents of TensorFlow together with its functions.

HOWEVER, the authors made a thorough restructuring and made a lot optimizations on the demonstrations.

It is different from the official documents, which is disordered and contains both tutorial and guidance with lack of systematic logic, that our book redesigns the content according to the difficulties, readers' searching habits, and the architecture of TensorFlow. We now make it progressive for TensorFlow studying with a clear path, and an easy access to the corresponding examples.

In contrast to the verbose demonstrating code, the authors of this book try to minimize the length of the examples to make it easy for reading and implementation. What's more, most of the code cells can be executed instantaneously.

**Given the level of difficulty as 9 for learning Tensorflow through official documents, it would be reduced to 3 if learning through this book.**

This difference could be demonstrated as the following figure:

![](./data/30天吃掉那个TF2.0.jpg)


```python

```

### 5. How to learn with this book ⏰

**(1) Study Plan**

The authors wrote this book using the spare time, especially the two month unexpected "holiday" of COVID-19. Most readers should be able to completely master all the content within 30 days.

Time required everyday would be between 30 minutes to 2 hours.

This book could also be used as reference to the demonstrating libraries for the implementation of projects.

**Click the blue captions to enter the corresponding chapter.**


|Date |Contents                                                       | Difficulties   | Est. Time | Status|
|----:|:--------------------------------------------------------------|-----------:|----------:|-----:|
<<<<<<< HEAD
|&nbsp;|[**Chapter 1: Modeling Procedure of TensorFlow**](./Chapter1.md)    |⭐️   |   0hour   |✅    |
|Day 1 |  [1-1 Example: Modeling Procedure for Structured Data](./Chapter1-1.md)    | ⭐️⭐️⭐️ |   1hour    |✅    |
|Day 2 |[1-2 Example: Modeling Procedure for Images](./Chapter1-2.md)    | ⭐️⭐️⭐️⭐️  |   2hours    |✅    |
|Day 3 |  [1-3 Example: Modeling Procedure for Texts](./Chapter1-3.md)   | ⭐️⭐️⭐️⭐️⭐️  |   2hours    |✅    |
|Day 4 |  [1-4 Example: Modeling Procedure for Temporal Sequences](./Chapter1-4.md)   | ⭐️⭐️⭐️⭐️⭐️  |   2hours    |✅    |
|&nbsp;    |[**Chapter 2: Key Concepts of TensorFlow**](./Chapter2.md)  | ⭐️  |  0hour |✅  |
|Day 5 |  [2-1 Data Structure of Tensor](./Chapter2-1.md)  | ⭐️⭐️⭐️⭐️   |   1hour    |✅    |
|Day 6 |  [2-2 Three Types of Graph](./Chapter2-2.md)  | ⭐️⭐️⭐️⭐️⭐️   |   2hours    |✅    |
|Day 7 |  [2-3 Automatic Differentiate](./Chapter2-3.md)  | ⭐️⭐️⭐️   |   1hour    |✅    |
|&nbsp; |[**Chapter 3: Hierarchy of TensorFlow**](./Chapter3.md) |   ⭐️  |  0hour   |✅  |
|Day 8 |  [3-1 Low-level API: Demonstration](./Chapter3-1.md)   | ⭐️⭐️   |   0.5hour    |✅   |
|Day 9 |  [3-2 Mid-level API: Demonstration](./Chapter3-2.md)   | ⭐️⭐️⭐️   |   0.5hour    |✅  |
|Day 10 |  [3-3 High-level API: Demonstration](./Chapter3-3.md)  | ⭐️⭐️⭐️   |   0.5hour    |✅  |
|&nbsp; |[**Chapter 4: Low-level API in TensorFlow**](./Chapter4.md) |⭐️    | 0hour|✅  |
|Day 11|  [4-1 Structural Operations of the Tensor](./Chapter4-1.md)  | ⭐️⭐️⭐️⭐️⭐️   |   2hours    |✅   |
|Day 12|  [4-2 Mathematical Operations of the Tensor](./Chapter4-2.md)   | ⭐️⭐️⭐️⭐️   |   1hour    |✅  |
|Day 13|  [4-3 Rules of Using the AutoGraph](./Chapter4-3.md)| ⭐️⭐️⭐️   |   0.5hour    ||✅  |
|Day 14|  [4-4 Mechanisms of the AutoGraph](./Chapter4-4.md)    | ⭐️⭐️⭐️⭐️⭐️   |   2hours    |✅  |
|Day 15|  [4-5 AutoGraph and tf.Module](./Chapter4-5.md)  | ⭐️⭐️⭐️⭐️   |   1hour    |✅  |
|&nbsp; |[**Chapter 5: Mid-level API in TensorFlow**](./五、TensorFlow的中阶API.md) |  ⭐️  | 0hour|🛠️ |
|Day 16|  [5-1 Dataset](./5-1,数据管道Dataset.md)   | ⭐️⭐️⭐️⭐️⭐️   |   2hours    |🛠️  |
|Day 17|  [5-2 feature_column](./5-2,特征列feature_column.md)   | ⭐️⭐️⭐️⭐️   |   1hour    |🛠️  |
|Day 18|  [5-3 activation](./5-3,激活函数activation.md)    | ⭐️⭐️⭐️   |   0.5hour    |🛠️   |
|Day 19|  [5-4 layers](./5-4,模型层layers.md)  | ⭐️⭐️⭐️   |   1hour    |🛠️  |
|Day 20|  [5-5 losses](./5-5,损失函数losses.md)    | ⭐️⭐️⭐️   |   1hour    |🛠️  |
|Day 21|  [5-6 metrics](./5-6,评估指标metrics.md)    | ⭐️⭐️⭐️   |   1hour    |🛠️   |
|Day 22|  [5-7 optimizers](./5-7,优化器optimizers.md)    | ⭐️⭐️⭐️   |   0.5hour    |🛠️   |
|Day 23|  [5-8 callbacks](./5-8,回调函数callbacks.md)   | ⭐️⭐️⭐️⭐️   |   1hour    |🛠️   |
|&nbsp; |[**Chapter 6: High-level API in TensorFlow**](./六、TensorFlow的高阶API.md)|    ⭐️ | 0hour|🛠️  |
|Day 24|  [6-1 Three Ways of Modeling](./6-1,构建模型的3种方法.md)   | ⭐️⭐️⭐️   |   1hour    |🛠️ |
|Day 25|  [6-2 Three Ways of Training](./6-2,训练模型的3种方法.md)  | ⭐️⭐️⭐️⭐️   |   1hour    |🛠️   |
|Day 26|  [6-3 Model Training Using Single GPU](./6-3,使用单GPU训练模型.md)    | ⭐️⭐️   |   0.5hour    |🛠️   |
|Day 27|  [6-4 Model Training Using Multiple GPUs](./6-4,使用多GPU训练模型.md)    | ⭐️⭐️   |   0.5hour    |🛠️  |
|Day 28|  [6-5 Model Training Using TPU](./6-5,使用TPU训练模型.md)   | ⭐️⭐️   |   0.5hour    |🛠️  |
|Day 29| [6-6 Model Deploying Using tensorflow-serving](./6-6,使用tensorflow-serving部署模型.md) | ⭐️⭐️⭐️⭐️| 1hour |🛠️   |
|Day 30| [6-7 Call Tensorflow Model Using spark-scala](./6-7,使用spark-scala调用tensorflow模型.md) | ⭐️⭐️⭐️⭐️⭐️|2hours|🛠️  |
|&nbsp;| [Epilogue：A Story Between a Foodie and a Cuisine](./后记：一个吃货和一道菜的故事.md) | ⭐️|0hour|🛠️  |
=======
|&nbsp;|[**一、TensorFlow的建模流程**](./一、TensorFlow的建模流程.md)    |⭐️   |   0hour   |✅    |
|day1 |  [1-1,结构化数据建模流程范例](./1-1,结构化数据建模流程范例.md)    | ⭐️⭐️⭐️ |   1hour    |✅    |
|day2 |[1-2,图片数据建模流程范例](./1-2,图片数据建模流程范例.md)    | ⭐️⭐️⭐️⭐️  |   2hour    |✅    |
|day3 |  [1-3,文本数据建模流程范例](./1-3,文本数据建模流程范例.md)   | ⭐️⭐️⭐️⭐️⭐️  |   2hour    |✅    |
|day4 |  [1-4,时间序列数据建模流程范例](./1-4,时间序列数据建模流程范例.md)   | ⭐️⭐️⭐️⭐️⭐️  |   2hour    |✅    |
|&nbsp;    |[**二、TensorFlow的核心概念**](./二、TensorFlow的核心概念.md)  | ⭐️  |  0hour |✅  |
|day5 |  [2-1,张量数据结构](./2-1,张量数据结构.md)  | ⭐️⭐️⭐️⭐️   |   1hour    |✅    |
|day6 |  [2-2,三种计算图](./2-2,三种计算图.md)  | ⭐️⭐️⭐️⭐️⭐️   |   2hour    |✅    |
|day7 |  [2-3,自动微分机制](./2-3,自动微分机制.md)  | ⭐️⭐️⭐️   |   1hour    |✅    |
|&nbsp; |[**三、TensorFlow的层次结构**](./三、TensorFlow的层次结构.md) |   ⭐️  |  0hour   |✅  |
|day8 |  [3-1,低阶API示范](./3-1,低阶API示范.md)   | ⭐️⭐️⭐️⭐️   |   1hour    |✅   |
|day9 |  [3-2,中阶API示范](./3-2,中阶API示范.md)   | ⭐️⭐️⭐️   |  1hour    |✅  |
|day10 |  [3-3,高阶API示范](./3-3,高阶API示范.md)  | ⭐️⭐️⭐️  |   1hour    |✅  |
|&nbsp; |[**四、TensorFlow的低阶API**](./四、TensorFlow的低阶API.md) |⭐️    | 0hour|✅  |
|day11|  [4-1,张量的结构操作](./4-1,张量的结构操作.md)  | ⭐️⭐️⭐️⭐️⭐️   |   2hour    |✅   |
|day12|  [4-2,张量的数学运算](./4-2,张量的数学运算.md)   | ⭐️⭐️⭐️⭐️   |   1hour    |✅  |
|day13|  [4-3,AutoGraph的使用规范](./4-3,AutoGraph的使用规范.md)| ⭐️⭐️⭐️   |   0.5hour    |✅  |
|day14|  [4-4,AutoGraph的机制原理](./4-4,AutoGraph的机制原理.md)    | ⭐️⭐️⭐️⭐️⭐️   |   2hour    |✅  |
|day15|  [4-5,AutoGraph和tf.Module](./4-5,AutoGraph和tf.Module.md)  | ⭐️⭐️⭐️⭐️   |   1hour    |✅  |
|&nbsp; |[**五、TensorFlow的中阶API**](./五、TensorFlow的中阶API.md) |  ⭐️  | 0hour|✅ |
|day16|  [5-1,数据管道Dataset](./5-1,数据管道Dataset.md)   | ⭐️⭐️⭐️⭐️⭐️   |   2hour    |✅  |
|day17|  [5-2,特征列feature_column](./5-2,特征列feature_column.md)   | ⭐️⭐️⭐️⭐️   |   1hour    |✅  |
|day18|  [5-3,激活函数activation](./5-3,激活函数activation.md)    | ⭐️⭐️⭐️   |   0.5hour    |✅   |
|day19|  [5-4,模型层layers](./5-4,模型层layers.md)  | ⭐️⭐️⭐️   |   1hour    |✅  |
|day20|  [5-5,损失函数losses](./5-5,损失函数losses.md)    | ⭐️⭐️⭐️   |   1hour    |✅  |
|day21|  [5-6,评估指标metrics](./5-6,评估指标metrics.md)    | ⭐️⭐️⭐️   |   1hour    |✅   |
|day22|  [5-7,优化器optimizers](./5-7,优化器optimizers.md)    | ⭐️⭐️⭐️   |   0.5hour    |✅   |
|day23|  [5-8,回调函数callbacks](./5-8,回调函数callbacks.md)   | ⭐️⭐️⭐️⭐️   |   1hour    |✅   |
|&nbsp; |[**六、TensorFlow的高阶API**](./六、TensorFlow的高阶API.md)|    ⭐️ | 0hour|✅  |
|day24|  [6-1,构建模型的3种方法](./6-1,构建模型的3种方法.md)   | ⭐️⭐️⭐️   |   1hour    |✅ |
|day25|  [6-2,训练模型的3种方法](./6-2,训练模型的3种方法.md)  | ⭐️⭐️⭐️⭐️   |   1hour    |✅   |
|day26|  [6-3,使用单GPU训练模型](./6-3,使用单GPU训练模型.md)    | ⭐️⭐️   |   0.5hour    |✅   |
|day27|  [6-4,使用多GPU训练模型](./6-4,使用多GPU训练模型.md)    | ⭐️⭐️   |   0.5hour    |✅  |
|day28|  [6-5,使用TPU训练模型](./6-5,使用TPU训练模型.md)   | ⭐️⭐️   |   0.5hour    |✅  |
|day29| [6-6,使用tensorflow-serving部署模型](./6-6,使用tensorflow-serving部署模型.md) | ⭐️⭐️⭐️⭐️| 1hour |✅   |
|day30| [6-7,使用spark-scala调用tensorflow模型](./6-7,使用spark-scala调用tensorflow模型.md) | ⭐️⭐️⭐️⭐️⭐️|2hour|✅  |
|&nbsp;| [后记：一个吃货和一道菜的故事](./后记：一个吃货和一道菜的故事.md) | ⭐️|0hour|✅  |
>>>>>>> 00883e80


```python

```

**(2) Software environment for studying**


All the source codes are tested in jupyter. It is suggested to clone the repository to local machine and run them in jupyter for an interactive learning experience.

The authors would suggest to install jupytext that converts markdown files into ipynb, so the readers would be able to open markdown files in jupyter directly.

```python
#For the readers in mainland China, using gitee will allow cloning with a faster speed
#!git clone https://gitee.com/Python_Ai_Road/eat_tensorflow2_in_30_days

#It is suggested to install jupytext that converts and run markdown files as ipynb.
#!pip install -i https://pypi.tuna.tsinghua.edu.cn/simple -U jupytext
    
#It is also suggested to install the latest version of TensorFlow to test the demonstrating code in this book
#!pip install -i https://pypi.tuna.tsinghua.edu.cn/simple  -U tensorflow
```

```python
import tensorflow as tf

#Note: all the codes are tested under TensorFlow 2.1
tf.print("tensorflow version:",tf.__version__)

a = tf.constant("hello")
b = tf.constant("tensorflow2")
c = tf.strings.join([a,b]," ")
tf.print(c)
```

```
tensorflow version: 2.1.0
hello tensorflow2
```

```python

```

### 6. Contact and support the author 🎈🎈


**If you find this book helpful and want to support the author, please give a star ⭐️ to this repo and don't forget to share it to your friends 😊** 

Please leave comments in the WeChat official account "Python与算法之美" (Beauty of Python and Algorithms) if you want to communicate with the author about the content. The author will try best to reply given the limited time available.

![image.png](./data/Python与算法之美logo.jpg)

```python

```<|MERGE_RESOLUTION|>--- conflicted
+++ resolved
@@ -2,14 +2,7 @@
 
 快速切换至[中文版](https://github.com/lyhue1991/eat_tensorflow2_in_30_days/tree/master) 🎈
 
-<<<<<<< HEAD
 📚 URL to gitbook： https://lyhue1991.github.io/eat_tensorflow2_in_30_days
-=======
-English version🔥 is [HERE](https://github.com/lyhue1991/eat_tensorflow2_in_30_days/tree/english).
-
-Translation in progress. Looking forward to your contribution. 翻译进行中，欢迎你的加入和参与。
->>>>>>> 00883e80
-
 🚀 URL to github repo：https://github.com/lyhue1991/eat_tensorflow2_in_30_days
 
 
@@ -116,7 +109,6 @@
 
 |Date |Contents                                                       | Difficulties   | Est. Time | Status|
 |----:|:--------------------------------------------------------------|-----------:|----------:|-----:|
-<<<<<<< HEAD
 |&nbsp;|[**Chapter 1: Modeling Procedure of TensorFlow**](./Chapter1.md)    |⭐️   |   0hour   |✅    |
 |Day 1 |  [1-1 Example: Modeling Procedure for Structured Data](./Chapter1-1.md)    | ⭐️⭐️⭐️ |   1hour    |✅    |
 |Day 2 |[1-2 Example: Modeling Procedure for Images](./Chapter1-2.md)    | ⭐️⭐️⭐️⭐️  |   2hours    |✅    |
@@ -154,46 +146,6 @@
 |Day 29| [6-6 Model Deploying Using tensorflow-serving](./6-6,使用tensorflow-serving部署模型.md) | ⭐️⭐️⭐️⭐️| 1hour |🛠️   |
 |Day 30| [6-7 Call Tensorflow Model Using spark-scala](./6-7,使用spark-scala调用tensorflow模型.md) | ⭐️⭐️⭐️⭐️⭐️|2hours|🛠️  |
 |&nbsp;| [Epilogue：A Story Between a Foodie and a Cuisine](./后记：一个吃货和一道菜的故事.md) | ⭐️|0hour|🛠️  |
-=======
-|&nbsp;|[**一、TensorFlow的建模流程**](./一、TensorFlow的建模流程.md)    |⭐️   |   0hour   |✅    |
-|day1 |  [1-1,结构化数据建模流程范例](./1-1,结构化数据建模流程范例.md)    | ⭐️⭐️⭐️ |   1hour    |✅    |
-|day2 |[1-2,图片数据建模流程范例](./1-2,图片数据建模流程范例.md)    | ⭐️⭐️⭐️⭐️  |   2hour    |✅    |
-|day3 |  [1-3,文本数据建模流程范例](./1-3,文本数据建模流程范例.md)   | ⭐️⭐️⭐️⭐️⭐️  |   2hour    |✅    |
-|day4 |  [1-4,时间序列数据建模流程范例](./1-4,时间序列数据建模流程范例.md)   | ⭐️⭐️⭐️⭐️⭐️  |   2hour    |✅    |
-|&nbsp;    |[**二、TensorFlow的核心概念**](./二、TensorFlow的核心概念.md)  | ⭐️  |  0hour |✅  |
-|day5 |  [2-1,张量数据结构](./2-1,张量数据结构.md)  | ⭐️⭐️⭐️⭐️   |   1hour    |✅    |
-|day6 |  [2-2,三种计算图](./2-2,三种计算图.md)  | ⭐️⭐️⭐️⭐️⭐️   |   2hour    |✅    |
-|day7 |  [2-3,自动微分机制](./2-3,自动微分机制.md)  | ⭐️⭐️⭐️   |   1hour    |✅    |
-|&nbsp; |[**三、TensorFlow的层次结构**](./三、TensorFlow的层次结构.md) |   ⭐️  |  0hour   |✅  |
-|day8 |  [3-1,低阶API示范](./3-1,低阶API示范.md)   | ⭐️⭐️⭐️⭐️   |   1hour    |✅   |
-|day9 |  [3-2,中阶API示范](./3-2,中阶API示范.md)   | ⭐️⭐️⭐️   |  1hour    |✅  |
-|day10 |  [3-3,高阶API示范](./3-3,高阶API示范.md)  | ⭐️⭐️⭐️  |   1hour    |✅  |
-|&nbsp; |[**四、TensorFlow的低阶API**](./四、TensorFlow的低阶API.md) |⭐️    | 0hour|✅  |
-|day11|  [4-1,张量的结构操作](./4-1,张量的结构操作.md)  | ⭐️⭐️⭐️⭐️⭐️   |   2hour    |✅   |
-|day12|  [4-2,张量的数学运算](./4-2,张量的数学运算.md)   | ⭐️⭐️⭐️⭐️   |   1hour    |✅  |
-|day13|  [4-3,AutoGraph的使用规范](./4-3,AutoGraph的使用规范.md)| ⭐️⭐️⭐️   |   0.5hour    |✅  |
-|day14|  [4-4,AutoGraph的机制原理](./4-4,AutoGraph的机制原理.md)    | ⭐️⭐️⭐️⭐️⭐️   |   2hour    |✅  |
-|day15|  [4-5,AutoGraph和tf.Module](./4-5,AutoGraph和tf.Module.md)  | ⭐️⭐️⭐️⭐️   |   1hour    |✅  |
-|&nbsp; |[**五、TensorFlow的中阶API**](./五、TensorFlow的中阶API.md) |  ⭐️  | 0hour|✅ |
-|day16|  [5-1,数据管道Dataset](./5-1,数据管道Dataset.md)   | ⭐️⭐️⭐️⭐️⭐️   |   2hour    |✅  |
-|day17|  [5-2,特征列feature_column](./5-2,特征列feature_column.md)   | ⭐️⭐️⭐️⭐️   |   1hour    |✅  |
-|day18|  [5-3,激活函数activation](./5-3,激活函数activation.md)    | ⭐️⭐️⭐️   |   0.5hour    |✅   |
-|day19|  [5-4,模型层layers](./5-4,模型层layers.md)  | ⭐️⭐️⭐️   |   1hour    |✅  |
-|day20|  [5-5,损失函数losses](./5-5,损失函数losses.md)    | ⭐️⭐️⭐️   |   1hour    |✅  |
-|day21|  [5-6,评估指标metrics](./5-6,评估指标metrics.md)    | ⭐️⭐️⭐️   |   1hour    |✅   |
-|day22|  [5-7,优化器optimizers](./5-7,优化器optimizers.md)    | ⭐️⭐️⭐️   |   0.5hour    |✅   |
-|day23|  [5-8,回调函数callbacks](./5-8,回调函数callbacks.md)   | ⭐️⭐️⭐️⭐️   |   1hour    |✅   |
-|&nbsp; |[**六、TensorFlow的高阶API**](./六、TensorFlow的高阶API.md)|    ⭐️ | 0hour|✅  |
-|day24|  [6-1,构建模型的3种方法](./6-1,构建模型的3种方法.md)   | ⭐️⭐️⭐️   |   1hour    |✅ |
-|day25|  [6-2,训练模型的3种方法](./6-2,训练模型的3种方法.md)  | ⭐️⭐️⭐️⭐️   |   1hour    |✅   |
-|day26|  [6-3,使用单GPU训练模型](./6-3,使用单GPU训练模型.md)    | ⭐️⭐️   |   0.5hour    |✅   |
-|day27|  [6-4,使用多GPU训练模型](./6-4,使用多GPU训练模型.md)    | ⭐️⭐️   |   0.5hour    |✅  |
-|day28|  [6-5,使用TPU训练模型](./6-5,使用TPU训练模型.md)   | ⭐️⭐️   |   0.5hour    |✅  |
-|day29| [6-6,使用tensorflow-serving部署模型](./6-6,使用tensorflow-serving部署模型.md) | ⭐️⭐️⭐️⭐️| 1hour |✅   |
-|day30| [6-7,使用spark-scala调用tensorflow模型](./6-7,使用spark-scala调用tensorflow模型.md) | ⭐️⭐️⭐️⭐️⭐️|2hour|✅  |
-|&nbsp;| [后记：一个吃货和一道菜的故事](./后记：一个吃货和一道菜的故事.md) | ⭐️|0hour|✅  |
->>>>>>> 00883e80
-
 
 ```python
 
