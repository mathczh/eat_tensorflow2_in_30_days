# -*- coding: utf-8 -*-
# ## 推送主分支

# !git config --global user.email "lyhue1991@163.com"
# 出现一些类似 warning: LF will be replaced by CRLF in <file-name>. 可启用如下设置。
# !git config --global core.autocrlf false
# 配置打印历史commit的快捷命令
# !git config --global alias.lg "log --oneline --graph --all"

# !git init

# !git add  ./data/*  *.md *.py

# +
# #!rm -rf *.html
# -

# !git rm --cached  .ipynb_checkpoints/* 

# !git commit -m"revise readme"

# !git remote rm origin 

# !git remote add origin https://github.com/lyhue1991/eat_tensorflow2_in_30_days

# !git remote add gitee https://gitee.com/Python_Ai_Road/eat_tensorflow2_in_30_days

# !git pull  origin master 

# !git push   origin master 

# !git push  gitee master 

# ## 创建pages分支

# !git checkout -b gh-pages

# !git rm --cached -r *.md

# !git clean -df
# !rm -rf *.md

# !cp -r _book/* .

# !git add .

# !git reset

# !git pull origin gh-pages

# !git commit -m 'add gh-pages'

# !git push -u origin gh-pages

# !git checkout pages

# ## 更新命令

# !git checkout master

# !git add ./data/*  *.md *.py

# !git commit -m "revise readme"

# !git push -u origin master

# !gitbook build

# !git branch -D gh-pages 

# !git checkout -b gh-pages

# !git rm --cached -r *.md

# !git clean -df

# !rm -rf *.md

# !cp -r _book/* .

# !git add .
# !git commit -m "add postscript"

# !git push -f origin gh-pages

<<<<<<< HEAD
# !git checkout master



# ### 创建english分支

# !git checkout -b english

# !git add ./data/*  *.md *.py

# !git commit -m "init branch"

# !git push origin english:english











=======
# !git checkout master
>>>>>>> 8465f419
<|MERGE_RESOLUTION|>--- conflicted
+++ resolved
@@ -11,9 +11,7 @@
 
 # !git add  ./data/*  *.md *.py
 
-# +
-# #!rm -rf *.html
-# -
+
 
 # !git rm --cached  .ipynb_checkpoints/* 
 
@@ -83,9 +81,7 @@
 
 # !git push -f origin gh-pages
 
-<<<<<<< HEAD
 # !git checkout master
-
 
 
 # ### 创建english分支
@@ -103,11 +99,3 @@
 
 
 
-
-
-
-
-
-=======
-# !git checkout master
->>>>>>> 8465f419
